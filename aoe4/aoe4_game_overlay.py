--- conflicted
+++ resolved
@@ -15,7 +15,6 @@
 from aoe4.aoe4_civ_icon import aoe4_civilization_icon
 
 
-<<<<<<< HEAD
 class AoE4BuildOrderWindow(BuildOrderWindow):
     """Window to add a new build order, for AoE4"""
 
@@ -55,17 +54,7 @@
                          directory_common_pictures, icon_bo_write_size)
 
 
-# ID of the panel to display
-class PanelID(Enum):
-    CONFIG = 0  # Configuration
-    BUILD_ORDER = 1  # Display Build Order
-    MATCH_DATA = 2  # Display Match Data
-
-
 class AoE4GameOverlay(RTSGameMatchDataOverlay):
-=======
-class AoE4GameOverlay(RTSGameOverlay):
->>>>>>> 7035a670
     """Game overlay application for AoE4"""
 
     def __init__(self, app: QApplication, directory_main: str):
@@ -478,12 +467,7 @@
                 edit_width=config.edit_width, edit_height=config.edit_height,
                 edit_init_text=self.build_order_instructions, button_margin=config.button_margin,
                 vertical_spacing=config.vertical_spacing, horizontal_spacing=config.horizontal_spacing,
-<<<<<<< HEAD
-                build_order_websites=[['age4builder.com', 'https://age4builder.com'],
-                                      ['aoe4guides.com', 'https://aoe4guides.com']],
+                build_order_websites=[['aoe4guides.com', 'https://aoe4guides.com'],
+                                      ['age4builder.com', 'https://age4builder.com']],
                 directory_game_pictures=self.directory_game_pictures,
-                directory_common_pictures=self.directory_common_pictures, icon_bo_write_size=config.icon_bo_write_size)
-=======
-                build_order_websites=[['aoe4guides.com', 'https://aoe4guides.com'],
-                                      ['age4builder.com', 'https://age4builder.com']])
->>>>>>> 7035a670
+                directory_common_pictures=self.directory_common_pictures, icon_bo_write_size=config.icon_bo_write_size)