# AoE2 game overlay
import os
import shutil
from enum import Enum
from threading import Event
from random import choice

from PyQt5.QtWidgets import QApplication
from PyQt5.QtCore import Qt
from playsound import playsound

from common.label_display import QLabelSettings
from common.useful_tools import cut_name_length, widget_x_end, widget_y_end, popup_message
from common.rts_overlay import RTSGameOverlay
from common.build_order_tools import get_total_on_resource, get_build_orders

from aoe2.aoe2_settings import AoE2OverlaySettings
from aoe2.aoe2_build_order import check_valid_aoe2_build_order
from aoe2.aoe2_request import get_match_data_threading, is_valid_fetch_match_data
from aoe2.aoe2_civ_icon import aoe2_civilization_icon


# ID of the panel to display
class PanelID(Enum):
    CONFIG = 0  # Configuration
    BUILD_ORDER = 1  # Display Build Order
    MATCH_DATA = 2  # Display Match Data


class AoE2GameOverlay(RTSGameOverlay):
    """Game overlay application for AoE2"""

    def __init__(self, directory_main: str):
        """Constructor

        Parameters
        ----------
        directory_main    directory where the main file is located
        """
        super().__init__(directory_main=directory_main, name_game='aoe2', settings_name='aoe2_settings.json',
                         settings_class=AoE2OverlaySettings, check_valid_build_order=check_valid_aoe2_build_order)

        self.selected_panel = PanelID.CONFIG  # panel to display

        # match data
        self.match_data_thread_started = False  # True after the first call to 'get_match_data_threading'
        self.store_match_data = []  # used for url requests in parallel thread
        self.match_data = None  # match data to use
        self.match_data_warnings = []  # warnings related to match data not found
        self.match_data_thread_id = None
        self.match_data_stop_flag = Event()

        # initialize build orders if folder does not exist and copy the samples
        self.sample_directory_build_orders = os.path.join(self.directory_main, 'build_orders', self.name_game)
        if not os.path.isdir(self.directory_build_orders):
            os.makedirs(self.directory_build_orders, exist_ok=True)  # create directory

            # copy files
            for file_name in os.listdir(self.sample_directory_build_orders):
                source = os.path.join(self.sample_directory_build_orders, file_name)
                destination = os.path.join(self.directory_build_orders, file_name)
                if os.path.isfile(source):
                    shutil.copy(source, destination)

            # load build orders
            self.build_orders = get_build_orders(self.directory_build_orders, self.check_valid_build_order,
                                                 category_name=self.build_order_category_name)

            # display popup message
            popup_message('AoE2 build orders initialization',
                          f'AoE2 sample build orders copied in {self.directory_build_orders}.')

        self.update_panel_elements()  # update the current panel elements

    def reload(self, update_settings):
        """Reload the application settings, build orders...

        Parameters
        ----------
        update_settings   True to update (reload) the settings, False to keep the current ones
        """
        super().reload(update_settings=update_settings)

        # game match data
        self.match_data = None  # match data to use
        self.match_data_warnings = []  # warnings related to match data not found

        self.update_panel_elements()  # update the current panel elements

    def quit_application(self):
        """Quit the application"""
        super().quit_application()

        self.match_data_stop_flag.set()
        if self.match_data_thread_id is not None:
            self.match_data_thread_id.join()

        self.close()

    def mousePressEvent(self, event):
        """Actions related to the mouse pressing events

        Parameters
        ----------
        event    mouse event
        """
        if self.selected_panel == PanelID.CONFIG:  # only needed when in configuration mode
            self.build_order_click_select(event)

    def mouseMoveEvent(self, event):
        """Actions related to the mouse moving events

        Parameters
        ----------
        event    mouse event
        """
        if self.selected_panel == PanelID.CONFIG:  # only needed when in configuration mode
            self.move_window(event)

    def update_panel_elements(self):
        """Update the elements of the panel to display"""
        if self.selected_panel != PanelID.CONFIG:
            QApplication.restoreOverrideCursor()
        else:
            QApplication.setOverrideCursor(Qt.ArrowCursor)

        # window is transparent to mouse events, except for the configuration when not hidden
        self.setAttribute(Qt.WA_TransparentForMouseEvents, self.hidden or (self.selected_panel != PanelID.CONFIG))

        # remove the window title and stay always on top
        self.setWindowFlags(Qt.FramelessWindowHint | Qt.WindowStaysOnTopHint)

        # hide the elements by default
        self.hide_elements()

        if self.selected_panel == PanelID.CONFIG:  # Configuration
            self.config_panel_layout()
            self.build_order_search.setFocus()
        elif self.selected_panel == PanelID.BUILD_ORDER:  # Build Order
            self.update_build_order()
        elif self.selected_panel == PanelID.MATCH_DATA:  # Display Match Data
            self.update_match_data_display()

        # show the main window
        self.show()

    def next_panel(self):
        """Select the next panel"""

        # clear tooltip
        self.build_order_tooltip.clear()

        # saving the upper right corner position
        if self.selected_panel == PanelID.CONFIG:
            self.save_upper_right_position()

        if self.selected_panel == PanelID.CONFIG:
            self.selected_panel = PanelID.BUILD_ORDER
        elif self.selected_panel == PanelID.BUILD_ORDER:
            if is_valid_fetch_match_data(self.settings.fetch_match_data):
                self.selected_panel = PanelID.MATCH_DATA
            else:
                self.selected_panel = PanelID.CONFIG
        elif self.selected_panel == PanelID.MATCH_DATA:
            self.selected_panel = PanelID.CONFIG

        if self.selected_panel == PanelID.CONFIG:
            # configuration selected build order
            if self.selected_build_order is not None:
                self.build_order_search.setText(self.selected_build_order_name)

        self.update_panel_elements()  # update the elements of the panel to display
        self.update_position()  # restoring the upper right corner position

    def get_age_image(self, age_id: int) -> str:
        """Get the image for a requested age

        Parameters
        ----------
        age_id    ID of the age

        Returns
        -------
        age image with path
        """
        if age_id == 1:
            return self.settings.images.age_1
        elif age_id == 2:
            return self.settings.images.age_2
        elif age_id == 3:
            return self.settings.images.age_3
        elif age_id == 4:
            return self.settings.images.age_4
        else:
            return self.settings.images.age_unknown

    def update_build_order_display(self):
        """Update the build order search matching display"""
        self.obtain_build_order_search()
        self.config_panel_layout()

    def config_panel_layout(self):
        """Layout of the configuration panel"""

        # save corner position
        self.save_upper_right_position()

        # show elements
        self.config_quit_button.show()
        self.config_save_button.show()
        self.config_reload_button.show()
        self.config_hotkey_button.show()
        self.config_build_order_button.show()
        self.font_size_input.show()
        self.scaling_input.show()
        self.next_panel_button.show()

        self.build_order_title.show()
        self.build_order_search.show()
        self.build_order_selection.show()

        self.username_title.show()
        self.username_search.show()
        self.username_selection.show()

        # configuration buttons
        layout = self.settings.layout
        border_size = layout.border_size
        vertical_spacing = layout.vertical_spacing
        horizontal_spacing = layout.horizontal_spacing
        action_button_size = layout.action_button_size
        action_button_spacing = layout.action_button_spacing

        next_x = border_size
        self.config_quit_button.move(next_x, border_size)
        next_x += action_button_size + action_button_spacing
        self.config_save_button.move(next_x, border_size)
        next_x += action_button_size + action_button_spacing
        self.config_reload_button.move(next_x, border_size)
        next_x += action_button_size + action_button_spacing
        self.config_hotkey_button.move(next_x, border_size)
        next_x += action_button_size + action_button_spacing
        self.config_build_order_button.move(next_x, border_size)
        next_x += action_button_size + horizontal_spacing
        self.font_size_input.move(next_x, border_size)
        next_x += self.font_size_input.width() + horizontal_spacing
        self.scaling_input.move(next_x, border_size)
        next_x += self.scaling_input.width() + horizontal_spacing
        self.next_panel_button.move(next_x, border_size)
        next_y = border_size + max(action_button_size, self.font_size_input.height(),
                                   self.scaling_input.height()) + vertical_spacing  # next Y position

        # build order selection
        self.build_order_title.move(border_size, next_y)
        next_y += self.build_order_title.height() + vertical_spacing

        self.build_order_search.move(border_size, next_y)
        next_y += self.build_order_search.height() + vertical_spacing

        self.build_order_selection.update_size_position(init_y=next_y)

        # username selection
        layout_configuration = layout.configuration
        next_x = layout_configuration.search_spacing + max(
            widget_x_end(self.build_order_title), widget_x_end(self.build_order_search),
            self.build_order_selection.x() + self.build_order_selection.row_max_width)

        self.username_title.move(next_x, self.build_order_title.y())
        self.username_search.move(next_x, self.build_order_search.y())
        self.username_selection.update_size_position(init_x=next_x, init_y=next_y)

        max_x = max(widget_x_end(self.next_panel_button),
                    widget_x_end(self.username_title), widget_x_end(self.username_search),
                    self.username_selection.x() + self.username_selection.row_max_width)

        max_y = max(widget_y_end(self.build_order_search),
                    self.build_order_selection.y() + self.build_order_selection.row_total_height,
                    widget_y_end(self.username_search),
                    self.username_selection.y() + self.username_selection.row_total_height)

        # resize main window
        self.resize(max_x + border_size, max_y + border_size)

        # next panel on the top right corner
        self.next_panel_button.move(self.width() - border_size - self.next_panel_button.width(), border_size)

        # update position (in case the size changed)
        self.update_position()

    def build_order_previous_step(self):
        """Select the previous step of the build order"""
        if (self.selected_panel == PanelID.BUILD_ORDER) and super().build_order_previous_step():
            self.update_build_order()  # update the rendering

    def build_order_next_step(self):
        """Select the next step of the build order"""
        if (self.selected_panel == PanelID.BUILD_ORDER) and super().build_order_next_step():
            self.update_build_order()  # update the rendering

    def select_build_order_id(self, build_order_id: int = -1) -> bool:
        """Select build order ID

        Parameters
        ----------
        build_order_id    ID of the build order, negative to select next build order

        Returns
        -------
        True if valid build order selection
        """
        if self.selected_panel == PanelID.CONFIG:
            if super().select_build_order_id(build_order_id):
                self.obtain_build_order_search()
                if build_order_id >= 0:  # directly select in case of clicking
                    self.select_build_order()
                self.config_panel_layout()
                return True
        return False

    def update_build_order(self):
        """Update the build order panel"""

        # clear the elements (also hide them)
        self.build_order_resources.clear()
        self.build_order_notes.clear()

        if self.selected_build_order is None:  # no build order selected
            self.build_order_notes.add_row_from_picture_line(parent=self, line='No build order selected.')

        else:  # valid build order selected
            selected_build_order_content = self.selected_build_order['build_order']

            # select current step
            assert 0 <= self.selected_build_order_step_id < self.selected_build_order_step_count
            selected_step = selected_build_order_content[self.selected_build_order_step_id]
            assert selected_step is not None

            # target resources
            target_resources = selected_step['resources']
            target_wood = get_total_on_resource(target_resources['wood'])
            target_food = get_total_on_resource(target_resources['food'])
            target_gold = get_total_on_resource(target_resources['gold'])
            target_stone = get_total_on_resource(target_resources['stone'])
            target_builder = get_total_on_resource(target_resources['builder']) if (
                    'builder' in target_resources) else -1
            target_villager = selected_step['villager_count']

            # space between the resources
            spacing = ''
            layout = self.settings.layout
            for i in range(layout.build_order.resource_spacing):
                spacing += ' '

            # display selected step
            self.build_order_step.setText(
                f'Step: {self.selected_build_order_step_id + 1}/{self.selected_build_order_step_count}')

            images = self.settings.images

            # line to display the target resources
            resources_line = images.wood + '@ ' + (str(target_wood) if (target_wood >= 0) else ' ')
            resources_line += spacing + '@' + images.food + '@ ' + (str(target_food) if (target_food >= 0) else ' ')
            resources_line += spacing + '@' + images.gold + '@ ' + (str(target_gold) if (target_gold >= 0) else ' ')
            resources_line += spacing + '@' + images.stone + '@ ' + (
                str(target_stone) if (target_stone >= 0) else ' ')
            if target_builder > 0:  # add builders count if indicated
                resources_line += spacing + '@' + images.builder + '@ ' + str(target_builder)
            if target_villager >= 0:
                resources_line += spacing + '@' + images.villager + '@ ' + str(target_villager)
            if 1 <= selected_step['age'] <= 4:
                resources_line += spacing + '@' + self.get_age_image(selected_step['age'])
            if 'time' in selected_step:  # add time if indicated
                resources_line += '@' + spacing + '@' + self.settings.images.time + '@' + selected_step['time']

            # for dict type target_resources, create a tooltip to associate with the resource icon
            mapping = {'wood': images.wood, 'food': images.food, 'gold': images.gold, 'stone': images.stone}
            tooltip = dict((mapping[key], value) for (key, value) in target_resources.items() if type(value) is dict)
            self.build_order_resources.add_row_from_picture_line(
                parent=self, line=str(resources_line), tooltips=tooltip)

            # notes of the current step
            notes = selected_step['notes']
            for note in notes:
                self.build_order_notes.add_row_from_picture_line(parent=self, line=note)

        self.build_order_panel_layout()  # update layout

    def build_order_panel_layout(self):
        """Layout of the Build order panel"""

        # show elements
        if self.selected_build_order is not None:
            self.reminder_checkbox.show()
            self.build_order_step.show()
            self.build_order_previous_button.show()
            self.build_order_next_button.show()

        self.next_panel_button.show()
        self.build_order_notes.show()
        self.build_order_resources.show()

        # size and position
        layout = self.settings.layout
        border_size = layout.border_size
        vertical_spacing = layout.vertical_spacing
        horizontal_spacing = layout.horizontal_spacing
        action_button_size = layout.action_button_size
        action_button_spacing = layout.action_button_spacing
        bo_next_tab_spacing = layout.build_order.bo_next_tab_spacing

        # action buttons
        next_y = border_size + action_button_size + vertical_spacing

        if self.selected_build_order is not None:
            self.build_order_step.adjustSize()
            next_y = max(next_y, border_size + self.build_order_step.height() + vertical_spacing)

        # build order resources
        self.build_order_resources.update_size_position(init_y=next_y)
        next_y += self.build_order_resources.row_total_height + vertical_spacing
        self.build_order_notes.update_size_position(init_y=next_y)

        # resize of the full window
        max_x = border_size + max(
            (self.build_order_step.width() + 3 * action_button_size +
             horizontal_spacing + action_button_spacing + bo_next_tab_spacing),
            self.build_order_resources.row_max_width,
            self.build_order_notes.row_max_width)

        self.resize(max_x + border_size, next_y + self.build_order_notes.row_total_height + border_size)

        # action buttons on the top right corner
        next_x = self.width() - border_size - action_button_size
        self.next_panel_button.move(next_x, border_size)

        if self.selected_build_order is not None:
            next_x -= (action_button_size + bo_next_tab_spacing)
            self.build_order_next_button.move(next_x, border_size)

            next_x -= (action_button_size + action_button_spacing)
            self.build_order_previous_button.move(next_x, border_size)

            next_x -= (self.build_order_step.width() + horizontal_spacing)
            self.build_order_step.move(next_x, border_size)

            next_x -= (self.reminder_checkbox.width() + horizontal_spacing)
            self.reminder_checkbox.move(next_x, border_size)

        # position update to stay with the same upper right corner position
        self.update_position()

    def fetch_game_match_data(self):
        """Fetch the game match data"""
        if self.selected_username is not None:  # only available if valid username
            # new tread call can be launched
            if (not self.match_data_thread_started) or (len(self.store_match_data) >= 1):

                # update valid new match found if last url calls are done
                if len(self.store_match_data) >= 1:
                    if self.store_match_data[0] is not None:
                        if self.store_match_data[0].match_id is not None:
                            self.match_data = self.store_match_data[0]
                        elif self.match_data is None:
                            self.match_data_warnings = self.store_match_data[0].warnings
                    self.store_match_data.clear()

                # launch new thread search
                if is_valid_fetch_match_data(self.settings.fetch_match_data):
                    if self.match_data is None:
                        self.match_data_thread_id = get_match_data_threading(
                            self.settings.fetch_match_data, self.store_match_data, stop_event=self.match_data_stop_flag,
                            search_input=self.selected_username, timeout=self.settings.url_timeout)
                    else:
                        self.match_data_thread_id = get_match_data_threading(
                            self.settings.fetch_match_data, self.store_match_data, stop_event=self.match_data_stop_flag,
                            search_input=self.selected_username, timeout=self.settings.url_timeout,
                            last_match_id=self.match_data.match_id, last_data_found=self.match_data.all_data_found)
                else:
                    self.match_data_thread_id = None

                self.match_data_thread_started = True

    def update_match_data_display(self):
        """Display match data panel"""
        self.match_data_display.clear()

        if self.selected_username is None:
            self.match_data_display.add_row_from_picture_line(
                parent=self, line='No username provided to find match data.')

        elif self.match_data_thread_id is None:  # match data search not started
            self.match_data_display.add_row_from_picture_line(
                parent=self, line='Match data search not yet started.')

        elif self.match_data is None:  # user match data not found
            self.match_data_display.add_row_from_picture_line(
                parent=self, line=f'No match found (yet) for \'{self.selected_username}\'.')
            for warning_comment in self.match_data_warnings:
                self.match_data_display.add_row_from_picture_line(parent=self, line=warning_comment)

        else:  # valid match available
            # check if some columns must be shown (available for one player or more)
            country_show = False  # check if country flags must be shown
            single_elo_show = False  # check if single ELO must be shown
            win_loss_show = False  # check if wins and losses must be shown
            for cur_player in self.match_data.players:
                if cur_player.country is not None:
                    country_show = True
                if cur_player.elo_solo is not None:
                    single_elo_show = True
                if cur_player.win_rate is not None:
                    win_loss_show = True

            # color for the ELO
            layout_match_data = self.settings.layout.match_data  # settings of the match data layout
            color_elo = layout_match_data.color_elo if win_loss_show else layout_match_data.color_elo_no_win_loss
            color_elo_solo = layout_match_data.color_elo_solo if win_loss_show else \
                layout_match_data.color_elo_solo_no_win_loss

            max_length = layout_match_data.match_data_max_length  # max length of the data to display

            # separation spaces between elements
            separation = '@'
            for i in range(layout_match_data.resource_spacing):
                separation += ' '
            separation += '@'

            # describe the title row with its settings
            title_line = ''
            title_labels_settings = []

            # player color
            title_line += ' '
            title_labels_settings.append(None)

            # civilization icon
            title_line += separation + ' '
            title_labels_settings.append(None)
            title_labels_settings.append(None)

            # player name column, used to display the map name
            if self.match_data.map_name is not None:
                title_line += separation + cut_name_length(self.match_data.map_name, max_length)
            else:
                title_line += separation + cut_name_length('Unknown map', max_length)
            title_labels_settings.append(None)
            title_labels_settings.append(
                QLabelSettings(text_color=layout_match_data.color_map, text_bold=True, text_alignment='left'))

            # single ELO show
            if single_elo_show:
                title_line += separation + 'Solo'
                title_labels_settings.append(None)
                title_labels_settings.append(QLabelSettings(text_color=color_elo_solo, text_bold=True,
                                                            text_alignment='center'))

            # game type ELO
            if single_elo_show:
                title_line += separation + 'Team'
            else:
                title_line += separation + 'Elo'
            title_labels_settings.append(None)
            title_labels_settings.append(
                QLabelSettings(text_color=color_elo, text_bold=True, text_alignment='center'))

            # player rank
            title_line += separation + 'Rank'
            title_labels_settings.append(None)
            title_labels_settings.append(
                QLabelSettings(text_color=layout_match_data.color_rank, text_bold=True, text_alignment='center'))

            # player win rate
            if win_loss_show:
                title_line += separation + 'Win%'
                title_labels_settings.append(None)
                title_labels_settings.append(
                    QLabelSettings(text_color=layout_match_data.color_win_rate, text_bold=True,
                                   text_alignment='center'))

            # player wins
            if win_loss_show:
                title_line += separation + 'Win'
                title_labels_settings.append(None)
                title_labels_settings.append(
                    QLabelSettings(text_color=layout_match_data.color_wins, text_bold=True, text_alignment='center'))

            # player losses
            if win_loss_show:
                title_line += separation + 'Loss'
                title_labels_settings.append(None)
                title_labels_settings.append(
                    QLabelSettings(text_color=layout_match_data.color_losses, text_bold=True, text_alignment='center'))

            # next panel (+ optional country flag)
            title_line += separation + ' '
            title_labels_settings.append(None)
            title_labels_settings.append(None)

            # display title line
            self.match_data_display.add_row_from_picture_line(parent=self, line=title_line,
                                                              labels_settings=title_labels_settings)

            # loop on the players
            for cur_player in self.match_data.players:
                player_line = ''
                player_labels_settings = []

                # player color
                color_str = '?'  # assuming unknown color string
                color = self.settings.layout.color_default  # use default color

                color_id = cur_player.color
                if (color_id is not None) and isinstance(color_id, int):
                    color_str = str(color_id)

                    if color_id == 1:
                        color = layout_match_data.color_player_1
                    elif color_id == 2:
                        color = layout_match_data.color_player_2
                    elif color_id == 3:
                        color = layout_match_data.color_player_3
                    elif color_id == 4:
                        color = layout_match_data.color_player_4
                    elif color_id == 5:
                        color = layout_match_data.color_player_5
                    elif color_id == 6:
                        color = layout_match_data.color_player_6
                    elif color_id == 7:
                        color = layout_match_data.color_player_7
                    elif color_id == 8:
                        color = layout_match_data.color_player_8
                    else:
                        print(f'Unknown color ID {color_id}.')

                if not isinstance(color, list):
                    print(f'Invalid player color {color}, using the default one.')
                    color = self.settings.layout.color_default

                player_line += color_str
                player_labels_settings.append(QLabelSettings(text_alignment='center', text_color=color, text_bold=True))

                # civilization icon
                if cur_player.civ is not None:
                    player_line += separation + f'civilization/{aoe2_civilization_icon[cur_player.civ]}' if (
                            cur_player.civ in aoe2_civilization_icon) else cur_player.civ
                else:
                    player_line += separation + '?'
                player_labels_settings.append(None)
                player_labels_settings.append(QLabelSettings(text_alignment='center'))

                # player name
                if cur_player.name is not None:
                    player_line += separation + cut_name_length(cur_player.name, max_length)
                else:
                    player_line += separation + 'Unknown'
                player_labels_settings.append(None)
                player_labels_settings.append(
                    QLabelSettings(text_color=layout_match_data.color_player_name, text_alignment='left'))

                # single ELO show
                if single_elo_show:
                    player_labels_settings.append(None)
                    if cur_player.elo_solo is not None:
                        player_line += separation + str(cur_player.elo_solo)
                        player_labels_settings.append(
                            QLabelSettings(text_color=color_elo_solo, text_alignment='right'))
                    else:
                        player_line += separation + '-'
                        player_labels_settings.append(
                            QLabelSettings(text_color=color_elo_solo, text_alignment='center'))

                # game type ELO
                if cur_player.elo is not None:
                    player_line += separation + str(cur_player.elo)
                else:
                    player_line += separation + '-'
                player_labels_settings.append(None)
                player_labels_settings.append(
                    QLabelSettings(text_color=color_elo, text_alignment='right'))

                # player rank
                if cur_player.rank is not None:
                    player_line += separation + '#' + str(cur_player.rank)
                else:
                    player_line += separation + '-'
                player_labels_settings.append(None)
                player_labels_settings.append(
                    QLabelSettings(text_color=layout_match_data.color_rank, text_alignment='right'))

                # player win rate
                if win_loss_show:
                    if cur_player.win_rate is not None:
                        player_line += separation + str(cur_player.win_rate) + '%'
                    else:
                        player_line += separation + '-'
                    player_labels_settings.append(None)
                    player_labels_settings.append(
                        QLabelSettings(text_color=layout_match_data.color_win_rate, text_alignment='right'))

                # player wins
                if win_loss_show:
                    if cur_player.wins is not None:
                        player_line += separation + str(cur_player.wins)
                    else:
                        player_line += separation + '-'
                    player_labels_settings.append(None)
                    player_labels_settings.append(
                        QLabelSettings(text_color=layout_match_data.color_wins, text_alignment='right'))

                # player losses
                if win_loss_show:
                    if cur_player.losses is not None:
                        player_line += separation + str(cur_player.losses)
                    else:
                        player_line += separation + '-'
                    player_labels_settings.append(None)
                    player_labels_settings.append(
                        QLabelSettings(text_color=layout_match_data.color_losses, text_alignment='right'))

                # country flag
                player_labels_settings.append(None)
                if country_show:
                    flag_name = cur_player.country if (cur_player.country is not None) else 'unknown'
                    country_flag_image = os.path.join(self.directory_common_pictures, 'national_flag',
                                                      f'{flag_name.lower()}.png')
                    player_line += separation + f'national_flag/{flag_name.lower()}.png' if os.path.isfile(
                        country_flag_image) else flag_name
                    player_labels_settings.append(QLabelSettings(image_width=layout_match_data.flag_width,
                                                                 image_height=layout_match_data.flag_height,
                                                                 text_alignment='center'))
                else:
                    player_line += separation
                    for i in range(layout_match_data.flag_space_no_country):
                        player_line += ' '
                    player_labels_settings.append(None)

                # display player line
                self.match_data_display.add_row_from_picture_line(parent=self, line=player_line,
                                                                  labels_settings=player_labels_settings)

        self.game_match_data_layout()  # update layout

    def game_match_data_layout(self):
        """Layout of the game match panel"""
        self.match_data_display.show()
        self.next_panel_button.show()

        # size and position
        self.match_data_display.update_size_position(adapt_to_columns=True)

        # resize of the full window
        border_size = self.match_data_display.border_size

        width = 2 * border_size + self.match_data_display.row_max_width
        if self.match_data is None:  # increase size for the next frame button
            width += self.settings.layout.horizontal_spacing + self.settings.layout.action_button_size

        self.resize(width, 2 * border_size + self.match_data_display.row_total_height)

        # next panel on the top right corner
        self.next_panel_button.move(self.width() - border_size - self.next_panel_button.width(), border_size)
        self.next_panel_button.raise_()  # raise to the top of the parent widget's stack

        # update position (in case the size changed)
        self.update_position()

    def timer_mouse_keyboard_call(self):
        """Function called on a timer (related to mouse and keyboard inputs)"""
        super().timer_mouse_keyboard_call()
        if self.is_mouse_in_window():
            if self.selected_panel == PanelID.CONFIG:  # configuration specific buttons
                self.config_quit_button.hovering_show(self.is_mouse_in_roi_widget)
                self.config_save_button.hovering_show(self.is_mouse_in_roi_widget)
                self.config_reload_button.hovering_show(self.is_mouse_in_roi_widget)
                self.config_hotkey_button.hovering_show(self.is_mouse_in_roi_widget)
                self.config_build_order_button.hovering_show(self.is_mouse_in_roi_widget)

            elif self.selected_panel == PanelID.BUILD_ORDER:  # build order specific buttons
                self.build_order_previous_button.hovering_show(self.is_mouse_in_roi_widget)
                self.build_order_next_button.hovering_show(self.is_mouse_in_roi_widget)
<<<<<<< HEAD
                self.reminder_checkbox.hovering_show(self.is_mouse_in_roi_widget)
                self.build_order_resources.hover_tooltip(self.mouse_x - self.x(), self.mouse_y - self.y(), self)
=======

                # tooltip display
                if not self.build_order_tooltip.is_visible():  # no build order tooltip still active
                    tooltip, label_x, label_y = self.build_order_resources.get_hover_tooltip(
                        0, self.mouse_x - self.x(), self.mouse_y - self.y())
                    if tooltip is not None:  # valid tooltip to display
                        self.build_order_tooltip.display_dictionary(
                            tooltip, self.x() + label_x, self.y() + label_y,
                            self.settings.layout.build_order.tooltip_timeout)
>>>>>>> f7029edd

    def timer_match_data_call(self):
        """Function called on a timer (related to match data)"""
        if not self.stop_application:
            self.fetch_game_match_data()

            if self.selected_panel == PanelID.MATCH_DATA:
                self.update_match_data_display()  # layout updated in function

    def timer_villager_reminder(self):
        """Function called on a timer to remind the player to make new villagers"""
        if self.selected_panel == PanelID.BUILD_ORDER and self.reminder_checkbox.is_checked():
            reminders_folder = os.path.join(self.directory_audio, 'villager_reminder')
            reminder_sounds = os.listdir(reminders_folder)
            selected_sound = choice(reminder_sounds)
            # Using playsound since PyQT's QSound stops working once compiled by Nuitka
            playsound(os.path.join(reminders_folder, selected_sound), False)

    def enter_key_actions(self):
        """Actions performed when pressing the Enter key"""
        if self.selected_panel == PanelID.CONFIG:
            if self.build_order_search.hasFocus():
                self.select_build_order()

            if self.username_search.hasFocus():
                self.select_username()  # update username
                self.fetch_game_match_data()  # launch potential new game search

            self.config_panel_layout()  # update layout<|MERGE_RESOLUTION|>--- conflicted
+++ resolved
@@ -778,10 +778,7 @@
             elif self.selected_panel == PanelID.BUILD_ORDER:  # build order specific buttons
                 self.build_order_previous_button.hovering_show(self.is_mouse_in_roi_widget)
                 self.build_order_next_button.hovering_show(self.is_mouse_in_roi_widget)
-<<<<<<< HEAD
                 self.reminder_checkbox.hovering_show(self.is_mouse_in_roi_widget)
-                self.build_order_resources.hover_tooltip(self.mouse_x - self.x(), self.mouse_y - self.y(), self)
-=======
 
                 # tooltip display
                 if not self.build_order_tooltip.is_visible():  # no build order tooltip still active
@@ -791,7 +788,6 @@
                         self.build_order_tooltip.display_dictionary(
                             tooltip, self.x() + label_x, self.y() + label_y,
                             self.settings.layout.build_order.tooltip_timeout)
->>>>>>> f7029edd
 
     def timer_match_data_call(self):
         """Function called on a timer (related to match data)"""
