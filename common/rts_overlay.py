--- conflicted
+++ resolved
@@ -11,20 +11,12 @@
 from PyQt5.QtGui import QKeySequence, QFont, QIcon, QCursor, QPixmap
 from PyQt5.QtCore import Qt, QPoint, QSize
 
-<<<<<<< HEAD
-from common.build_order_tools import get_build_orders
-from common.label_display import MultiQLabelDisplay, QLabelSettings
-from common.useful_tools import TwinHoverButton, scale_int, scale_list_int, Checkbox
-
-from thefuzz import process
-=======
 from common.build_order_tools import get_build_orders, check_build_order_key_values, is_build_order_new
 from common.label_display import MultiQLabelDisplay, QLabelSettings, MultiQLabelWindow
 from common.useful_tools import TwinHoverButton, scale_int, scale_list_int, set_background_opacity, \
-    OverlaySequenceEdit, widget_x_end, widget_y_end, popup_message
+    OverlaySequenceEdit, widget_x_end, widget_y_end, popup_message, Checkbox
 from common.keyboard_mouse import KeyboardMouseManagement
 from common.rts_settings import RTSHotkeys, KeyboardMouse
->>>>>>> f7029edd
 
 
 class HotkeysWindow(QMainWindow):
@@ -312,14 +304,11 @@
         self.directory_main = directory_main  # main file
         self.directory_game_pictures = os.path.join(self.directory_main, 'pictures', name_game)  # game pictures
         self.directory_common_pictures = os.path.join(self.directory_main, 'pictures', 'common')  # common pictures
-<<<<<<< HEAD
-        self.directory_audio = os.path.join(self.directory_main, 'audio')  # audio files
-=======
         self.directory_config_rts_overlay = os.path.join(appdirs.user_data_dir(), "RTS_Overlay")  # common configuration
         self.directory_config_game = os.path.join(self.directory_config_rts_overlay, name_game)  # game configuration
         self.directory_settings = os.path.join(self.directory_config_game, 'settings')  # settings file
         self.directory_build_orders = os.path.join(self.directory_config_game, 'build_orders')  # build orders
->>>>>>> f7029edd
+        self.directory_audio = os.path.join(self.directory_main, 'audio')
 
         # settings
         self.unscaled_settings = settings_class()
