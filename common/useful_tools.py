import os

<<<<<<< HEAD
from PyQt5.QtWidgets import QWidget, QPushButton, QCheckBox
=======
from PyQt5.QtWidgets import QWidget, QPushButton, QKeySequenceEdit, QMessageBox
>>>>>>> f7029edd
from PyQt5.QtGui import QIcon
from PyQt5.QtCore import Qt, QSize


def widget_x_end(widget: QWidget) -> int:
    """Get the end position of a widget, along its X axis

    Parameters
    ----------
    widget    widget to measure

    Returns
    -------
    end position of a widget, along its X axis
    """
    return widget.x() + widget.width()


def widget_y_end(widget: QWidget) -> int:
    """Get the end position of a widget, along its Y axis

    Parameters
    ----------
    widget    widget to measure

    Returns
    -------
    end position of a widget, along its Y axis
    """
    return widget.y() + widget.height()


def list_directory_files(directory: str, extension: str = None, recursive: bool = True) -> list:
    """List files in directory

    Parameters
    ----------
    directory    directory to check
    extension    extension of the files to look for, None if not relevant
    recursive    True if recursive search, False for search only at the root

    Returns
    -------
    list of requested files
    """
    if recursive:  # recursive search
        result = []
        for (root, _, files) in os.walk(directory):
            for f in files:
                if (os.path.isfile(os.path.join(root, f)) and (len(os.path.splitext(f)) == 2) and (
                        (extension is None) or (os.path.splitext(f)[1] == extension))):
                    result.append(os.path.join(root, f))
        return result
    else:  # non recursive search
        return [os.path.join(directory, f) for f in os.listdir(directory) if
                (os.path.isfile(os.path.join(directory, f)) and (len(os.path.splitext(f)) == 2) and (
                        (extension is None) or (os.path.splitext(f)[1] == extension)))]


def cut_name_length(name: str, max_length: int) -> str:
    """Cut a name to a maximum length (and remove starting and ending spaces)

    Parameters
    ----------
    name          name to cut
    max_length    maximum length of the name (number of characters)

    Returns
    -------
    Name with correct size, space removed (and dot added if needed)
    """
    name = name.strip()  # remove spaces
    if len(name) <= max_length:
        return name
    else:
        return name[:max_length - 1].strip() + '.'


def scale_int(scaling: float, value: int) -> int:
    """Scaling an integer

    Parameters
    ----------
    scaling    scaling factor
    value      integer to scale

    Returns
    -------
    scaled integer
    """
    return int(round(scaling * value))


def scale_list_int(scaling: float, in_list: list) -> list:
    """Scaling a list of integers

    Parameters
    ----------
    scaling    scaling factor
    in_list    input list of integers to scale

    Returns
    -------
    output list corresponding to the input list scaled
    """
    out_list = []
    for i in range(len(in_list)):
        out_list.append(scale_int(scaling, in_list[i]))
    return out_list


class TwinHoverButton:
    """Button with a twin to handle mouse hovering"""

    def __init__(self, parent, icon: QIcon, button_qsize: QSize, click_connect=None, click_connect_args=None,
                 tooltip: str = None):
        """Constructor

        Parameters
        ----------
        parent                parent window of the main button
        icon                  icon of the button
        button_qsize          size of the button
        click_connect         function to activate when clicking on the button, None to skip it
        click_connect_args    arguments for 'click_connect', None if no argument
        tooltip               tooltip to display, None for no tooltip
        """
        # main button
        self.parent = parent
        self.button = QPushButton(self.parent)

        # twin hovering button
        self.hovering_button = QPushButton()  # when hovering the mouse on mouse transparent window
        self.hovering_button.setWindowFlags(Qt.FramelessWindowHint | Qt.WindowStaysOnTopHint | Qt.CoverWindow)

        # update the icon and the size
        self.update_icon_size(icon=icon, button_qsize=button_qsize)

        # update the function to activate when clicking on the button
        self.update_click_connect(click_connect=click_connect, click_connect_args=click_connect_args)

        # update tooltip
        self.update_tooltip(tooltip=tooltip)

    def update_icon_size(self, icon: QIcon, button_qsize: QSize):
        """Update the icon and the size of both buttons

        Parameters
        ----------
        icon            icon of the button
        button_qsize    size of the button
        """
        self.button.setIcon(icon)
        self.button.setIconSize(button_qsize)
        self.button.resize(button_qsize)

        self.hovering_button.setIcon(icon)
        self.hovering_button.setIconSize(button_qsize)
        self.hovering_button.resize(button_qsize)

    def update_click_connect(self, click_connect, click_connect_args):
        """Update the function to activate when clicking on the button

        Parameters
        ----------
        click_connect         function to activate when clicking on the button, None to not skip it
        click_connect_args    arguments for 'click_connect', None if no argument
        """
        if click_connect is not None:
            if click_connect_args is None:  # no argument provided
                self.button.clicked.connect(click_connect)
                self.hovering_button.clicked.connect(click_connect)
            else:  # arguments provided
                self.button.clicked.connect(lambda: click_connect(click_connect_args))
                self.hovering_button.clicked.connect(lambda: click_connect(click_connect_args))

    def update_tooltip(self, tooltip: str = None):
        """Update the buttons tooltip

        Parameters
        ----------
        tooltip    tooltip to display, None for no tooltip
        """
        if tooltip is not None:
            self.button.setToolTip(tooltip)
            self.hovering_button.setToolTip(tooltip)

    def show(self):
        """Show the main button"""
        self.button.show()

    def hide(self):
        """Hide both buttons"""
        self.button.hide()
        self.hovering_button.hide()

    def close(self):
        """Close both buttons"""
        self.button.close()
        self.hovering_button.close()

    def move(self, x, y):
        """Move the main button

        Parameters
        ----------
        x    X position
        y    Y position
        """
        self.button.move(x, y)

    def x(self) -> int:
        """Get the X position of the main button"""
        return self.button.x()

    def y(self) -> int:
        """Get the Y position of the main button"""
        return self.button.y()

    def x_end(self) -> int:
        """Get the X end position of the main button"""
        return widget_x_end(self.button)

    def y_end(self) -> int:
        """Get the Y end position of the main button"""
        return widget_y_end(self.button)

    def width(self) -> int:
        """Get the width of the main button"""
        return self.button.width()

    def height(self) -> int:
        """Get the height of the main button"""
        return self.button.height()

    def raise_(self):
        """Raise to the top of the parent widget's stack"""
        self.button.raise_()

    def hovering_show(self, is_mouse_in_roi_widget):
        """Detect if the twin hovering button must be shown, and update it accordingly

        Parameters
        ----------
        is_mouse_in_roi_widget    function to check if hovering on the button
        """
        # only when button is visible
        if self.button.isVisible():
            if is_mouse_in_roi_widget(self.button) and (not self.parent.hidden):
                self.hovering_button.move(self.parent.pos() + self.button.pos())
                self.hovering_button.show()
            else:
                self.hovering_button.hide()


<<<<<<< HEAD
class Checkbox:
    """Button with a twin to handle mouse hovering"""

    def __init__(self, parent, layout, click_connect=None,
                 tooltip: str = None):
        """Constructor

        Parameters
        ----------
        parent                parent window of the main button
        icon                  icon of the button
        button_qsize          size of the button
        click_connect         function to activate when clicking on the button, None to skip it
        click_connect_args    arguments for 'click_connect', None if no argument
        tooltip               tooltip to display, None for no tooltip
        """

        # main button
        self.parent = parent
        self.button = QCheckBox("Audio reminders", self.parent)
        self.button.setStyleSheet(
            f"color: rgb({layout.color_default[0]}, {layout.color_default[1]}, {layout.color_default[2]})"
        )
        self.button.setWindowFlags(Qt.FramelessWindowHint | Qt.WindowStaysOnTopHint)

        # twin hovering button
        self.hovering_button = QCheckBox()  # when hovering the mouse on mouse transparent window
        self.hovering_button.setWindowFlags(Qt.FramelessWindowHint | Qt.WindowStaysOnTopHint)

        # update the function to activate when clicking on the button
        self.update_click_connect(click_connect=click_connect)

        # update tooltip
        self.update_tooltip(tooltip=tooltip)
        self.layout = layout

    def update_icon_size(self, icon: QIcon, button_qsize: QSize):
        """Update the icon and the size of both buttons

        Parameters
        ----------
        icon            icon of the button
        button_qsize    size of the button
        """
        self.button.setIcon(icon)
        self.button.setIconSize(button_qsize)
        self.button.resize(button_qsize)

        self.hovering_button.setIcon(icon)
        self.hovering_button.setIconSize(button_qsize)
        self.hovering_button.resize(button_qsize)

    def update_click_connect(self, click_connect):
        """Update the function to activate when clicking on the button

        Parameters
        ----------
        click_connect         function to activate when clicking on the button, None to not skip it
        click_connect_args    arguments for 'click_connect', None if no argument
        """
        def click_both():
            self.button.toggle()
            if click_connect is not None:
                click_connect()

        self.hovering_button.clicked.connect(click_both)

    def update_tooltip(self, tooltip: str = None):
        """Update the buttons tooltip

        Parameters
        ----------
        tooltip    tooltip to display, None for no tooltip
        """
        if tooltip is not None:
            self.button.setToolTip(tooltip)
            self.hovering_button.setToolTip(tooltip)

    def show(self):
        """Show the main button"""
        self.button.show()

    def hide(self):
        """Hide both buttons"""
        self.button.hide()
        self.hovering_button.hide()

    def close(self):
        """Close both buttons"""
        self.button.close()
        self.hovering_button.close()

    def move(self, x, y):
        """Move the main button

        Parameters
        ----------
        x    X position
        y    Y position
        """
        self.button.move(x, y)

    def x(self):
        """Get the X position of the main button"""
        return self.button.x()

    def y(self):
        """Get the Y position of the main button"""
        return self.button.y()

    def x_end(self):
        """Get the X end position of the main button"""
        return widget_x_end(self.button)

    def y_end(self):
        """Get the Y end position of the main button"""
        return widget_y_end(self.button)

    def width(self):
        """Get the width of the main button"""
        return self.button.width()

    def height(self):
        """Get the height of the main button"""
        return self.button.height()

    def raise_(self):
        """Raise to the top of the parent widget's stack"""
        self.button.raise_()

    def hovering_show(self, is_mouse_in_roi_widget):
        """Detect if the twin hovering button must be shown, and update it accordingly

        Parameters
        ----------
        is_mouse_in_roi_widget    function to check if hovering on the button
        """
        from PyQt5.QtCore import QPoint
        if self.button.isVisible():  # only when button is visible
            if is_mouse_in_roi_widget(self.button):
                self.hovering_button.move(self.parent.pos() + self.button.pos() + QPoint(0, 8))
                self.hovering_button.show()
            else:
                self.hovering_button.hide()

    def is_checked(self):
        return self.button.isChecked()
=======
def set_background_opacity(window, color_background: list, opacity: float):
    """Set the background color and opacity of a window

    Parameters
    ----------
    window              window to update
    color_background    color of the background for the window
    opacity             opacity of the window
    """
    assert len(color_background) == 3
    window.setStyleSheet(
        f'background-color: rgb({color_background[0]}, {color_background[1]}, {color_background[2]})')
    window.setWindowOpacity(opacity)


class OverlaySequenceEdit(QKeySequenceEdit):
    """Update on QKeySequenceEdit to adjust some inputs"""

    def __init__(self, parent):
        """Constructor

        Parameters
        ----------
        parent    parent window
        """
        super().__init__(parent)

    def keyPressEvent(self, QKeyEvent):
        """Handle key input

        Parameters
        ----------
        QKeyEvent    key event
        """
        super().keyPressEvent(QKeyEvent)

        value = self.keySequence().toString()

        if ', ' in value:  # only last value accepted
            value = value.split(', ')[-1]
            self.setKeySequence('' if (value == 'Esc') else value)

        # 'Esc' key used to cancel the value
        if value == 'Esc':
            self.setKeySequence('')

    def get_str(self) -> str:
        """Get the hotkey value as a string

        Returns
        -------
        requested string
        """
        out_str = self.keySequence().toString()

        # replace some wrong input characters
        replace_dict = {
            'É': 'é',
            'È': 'è'
        }
        for x, y in replace_dict.items():
            out_str = out_str.replace(x, y)

        return out_str


def popup_message(title: str, msg_text: str):
    """Open a popup message

    Parameters
    ----------
    title       title of the popup window
    msg_text    message to display
    """
    msg = QMessageBox()
    msg.setWindowTitle(title)
    msg.setText(msg_text)
    msg.setIcon(QMessageBox.Information)
    msg.exec_()
>>>>>>> f7029edd
<|MERGE_RESOLUTION|>--- conflicted
+++ resolved
@@ -1,10 +1,6 @@
 import os
 
-<<<<<<< HEAD
-from PyQt5.QtWidgets import QWidget, QPushButton, QCheckBox
-=======
-from PyQt5.QtWidgets import QWidget, QPushButton, QKeySequenceEdit, QMessageBox
->>>>>>> f7029edd
+from PyQt5.QtWidgets import QWidget, QPushButton, QKeySequenceEdit, QMessageBox, QCheckBox
 from PyQt5.QtGui import QIcon
 from PyQt5.QtCore import Qt, QSize
 
@@ -260,7 +256,87 @@
                 self.hovering_button.hide()
 
 
-<<<<<<< HEAD
+def set_background_opacity(window, color_background: list, opacity: float):
+    """Set the background color and opacity of a window
+
+    Parameters
+    ----------
+    window              window to update
+    color_background    color of the background for the window
+    opacity             opacity of the window
+    """
+    assert len(color_background) == 3
+    window.setStyleSheet(
+        f'background-color: rgb({color_background[0]}, {color_background[1]}, {color_background[2]})')
+    window.setWindowOpacity(opacity)
+
+
+class OverlaySequenceEdit(QKeySequenceEdit):
+    """Update on QKeySequenceEdit to adjust some inputs"""
+
+    def __init__(self, parent):
+        """Constructor
+
+        Parameters
+        ----------
+        parent    parent window
+        """
+        super().__init__(parent)
+
+    def keyPressEvent(self, QKeyEvent):
+        """Handle key input
+
+        Parameters
+        ----------
+        QKeyEvent    key event
+        """
+        super().keyPressEvent(QKeyEvent)
+
+        value = self.keySequence().toString()
+
+        if ', ' in value:  # only last value accepted
+            value = value.split(', ')[-1]
+            self.setKeySequence('' if (value == 'Esc') else value)
+
+        # 'Esc' key used to cancel the value
+        if value == 'Esc':
+            self.setKeySequence('')
+
+    def get_str(self) -> str:
+        """Get the hotkey value as a string
+
+        Returns
+        -------
+        requested string
+        """
+        out_str = self.keySequence().toString()
+
+        # replace some wrong input characters
+        replace_dict = {
+            'É': 'é',
+            'È': 'è'
+        }
+        for x, y in replace_dict.items():
+            out_str = out_str.replace(x, y)
+
+        return out_str
+
+
+def popup_message(title: str, msg_text: str):
+    """Open a popup message
+
+    Parameters
+    ----------
+    title       title of the popup window
+    msg_text    message to display
+    """
+    msg = QMessageBox()
+    msg.setWindowTitle(title)
+    msg.setText(msg_text)
+    msg.setIcon(QMessageBox.Information)
+    msg.exec_()
+
+
 class Checkbox:
     """Button with a twin to handle mouse hovering"""
 
@@ -407,85 +483,4 @@
                 self.hovering_button.hide()
 
     def is_checked(self):
-        return self.button.isChecked()
-=======
-def set_background_opacity(window, color_background: list, opacity: float):
-    """Set the background color and opacity of a window
-
-    Parameters
-    ----------
-    window              window to update
-    color_background    color of the background for the window
-    opacity             opacity of the window
-    """
-    assert len(color_background) == 3
-    window.setStyleSheet(
-        f'background-color: rgb({color_background[0]}, {color_background[1]}, {color_background[2]})')
-    window.setWindowOpacity(opacity)
-
-
-class OverlaySequenceEdit(QKeySequenceEdit):
-    """Update on QKeySequenceEdit to adjust some inputs"""
-
-    def __init__(self, parent):
-        """Constructor
-
-        Parameters
-        ----------
-        parent    parent window
-        """
-        super().__init__(parent)
-
-    def keyPressEvent(self, QKeyEvent):
-        """Handle key input
-
-        Parameters
-        ----------
-        QKeyEvent    key event
-        """
-        super().keyPressEvent(QKeyEvent)
-
-        value = self.keySequence().toString()
-
-        if ', ' in value:  # only last value accepted
-            value = value.split(', ')[-1]
-            self.setKeySequence('' if (value == 'Esc') else value)
-
-        # 'Esc' key used to cancel the value
-        if value == 'Esc':
-            self.setKeySequence('')
-
-    def get_str(self) -> str:
-        """Get the hotkey value as a string
-
-        Returns
-        -------
-        requested string
-        """
-        out_str = self.keySequence().toString()
-
-        # replace some wrong input characters
-        replace_dict = {
-            'É': 'é',
-            'È': 'è'
-        }
-        for x, y in replace_dict.items():
-            out_str = out_str.replace(x, y)
-
-        return out_str
-
-
-def popup_message(title: str, msg_text: str):
-    """Open a popup message
-
-    Parameters
-    ----------
-    title       title of the popup window
-    msg_text    message to display
-    """
-    msg = QMessageBox()
-    msg.setWindowTitle(title)
-    msg.setText(msg_text)
-    msg.setIcon(QMessageBox.Information)
-    msg.exec_()
->>>>>>> f7029edd
+        return self.button.isChecked()